--- conflicted
+++ resolved
@@ -149,11 +149,7 @@
 	LOG_LEVEL="info" \
 	$(BUILD_DIR)/$(BINARY_NAME)
 
-<<<<<<< HEAD
-run-dev: migrate ## Run in development mode with hot reload
-=======
 run-dev: sqlc-generate migrate build ## Run in development mode with hot reload
->>>>>>> fbdc374e
 	fuser -k 8080/tcp || true
 	@echo "$(BLUE)Running in development mode...$(RESET)"
 	DB_DSN="$(DB_DSN)" \
