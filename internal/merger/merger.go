--- conflicted
+++ resolved
@@ -9,13 +9,9 @@
 	"github.com/jackc/pgx/v5/pgtype"
 	"github.com/rs/zerolog/log"
 	"github.com/vchan-in/vuln-datasync/internal/database"
-<<<<<<< HEAD
-	"github.com/vchan-in/vuln-datasync/internal/types"
-=======
 	db "github.com/vchan-in/vuln-datasync/internal/database/generated"
 	"github.com/vchan-in/vuln-datasync/internal/types"
 	"github.com/vchan-in/vuln-datasync/internal/utils"
->>>>>>> fbdc374e
 )
 
 // Source type constants for priority-based merging
@@ -93,45 +89,9 @@
 		}
 	}
 
-<<<<<<< HEAD
-	// Fallback to database query if not in cache
-	query := `
-		SELECT id, summary, details, severity, published_at, modified_at, 
-		       ecosystem, package_name, affected_versions, fixed_versions, 
-		       aliases, refs, source, raw, data_hash, created_at, updated_at
-		FROM vulnerabilities 
-		WHERE aliases && $1
-		ORDER BY 
-			CASE 
-				WHEN 'osv' = ANY(source) THEN 1
-				WHEN 'gitlab' = ANY(source) THEN 2  
-				WHEN 'cve' = ANY(source) THEN 3
-				ELSE 4
-			END
-		LIMIT 1
-	`
-
-	row := m.db.Pool().QueryRow(ctx, query, aliases)
-
-	vuln := &types.Vulnerability{}
-	var summary, details, severity, ecosystem, packageName, dataHash pgtype.Text
-	var publishedAt, modifiedAt, createdAt, updatedAt pgtype.Timestamptz
-	var affectedVersions, fixedVersions, aliasesArray, sourceArray pgtype.Array[string]
-	var refsJSON, rawJSON pgtype.Text
-
-	err := row.Scan(
-		&vuln.ID, &summary, &details, &severity,
-		&publishedAt, &modifiedAt, &ecosystem, &packageName,
-		&affectedVersions, &fixedVersions, &aliasesArray,
-		&refsJSON, &sourceArray, &rawJSON, &dataHash,
-		&createdAt, &updatedAt,
-	)
-
-=======
 	// Fallback to database query using SQLC with priority ordering
 	queries := db.New(m.db.Pool())
 	dbVuln, err := queries.GetVulnerabilityByAliasWithPriority(ctx, filteredAliases)
->>>>>>> fbdc374e
 	if err != nil {
 		if err.Error() == "no rows in result set" {
 			return nil, nil // No match found
@@ -139,7 +99,6 @@
 		return nil, fmt.Errorf("failed to query vulnerability: %w", err)
 	}
 
-<<<<<<< HEAD
 	// Convert pgtype values to regular types
 	if summary.Valid {
 		vuln.Summary = summary.String
@@ -186,22 +145,8 @@
 		vuln.Source = sourceArray.Elements
 	}
 
-	// Unmarshal JSON fields
-	if refsJSON.Valid && refsJSON.String != "" {
-		if err := json.Unmarshal([]byte(refsJSON.String), &vuln.References); err != nil {
-			log.Error().Err(err).Msg("failed to unmarshal references")
-		}
-	}
-	if rawJSON.Valid && rawJSON.String != "" {
-		if err := json.Unmarshal([]byte(rawJSON.String), &vuln.RawData); err != nil {
-			log.Error().Err(err).Msg("failed to unmarshal raw data")
-		}
-	}
-
-=======
 	// Convert from database model to types model
 	vuln := m.convertDBVulnToType(dbVuln)
->>>>>>> fbdc374e
 	return vuln, nil
 }
 
@@ -450,97 +395,12 @@
 
 // getVulnerabilityByID retrieves a vulnerability by ID using SQLC
 func (m *VulnerabilityMerger) getVulnerabilityByID(ctx context.Context, id string) (*types.Vulnerability, error) {
-<<<<<<< HEAD
-	query := `
-		SELECT id, summary, details, severity, published_at, modified_at, 
-		       ecosystem, package_name, affected_versions, fixed_versions, 
-		       aliases, refs, source, raw, data_hash, created_at, updated_at
-		FROM vulnerabilities 
-		WHERE id = $1
-	`
-
-	row := m.db.Pool().QueryRow(ctx, query, id)
-
-	vuln := &types.Vulnerability{}
-	var summary, details, severity, ecosystem, packageName, dataHash pgtype.Text
-	var publishedAt, modifiedAt, createdAt, updatedAt pgtype.Timestamptz
-	var affectedVersions, fixedVersions, aliasesArray, sourceArray pgtype.Array[string]
-	var refsJSON, rawJSON pgtype.Text
-
-	err := row.Scan(
-		&vuln.ID, &summary, &details, &severity,
-		&publishedAt, &modifiedAt, &ecosystem, &packageName,
-		&affectedVersions, &fixedVersions, &aliasesArray,
-		&refsJSON, &sourceArray, &rawJSON, &dataHash,
-		&createdAt, &updatedAt,
-	)
-
-=======
 	queries := db.New(m.db.Pool())
 	dbVuln, err := queries.GetVulnerabilityByID(ctx, id)
->>>>>>> fbdc374e
 	if err != nil {
 		return nil, fmt.Errorf("failed to get vulnerability by ID: %w", err)
 	}
 
-<<<<<<< HEAD
-	// Convert pgtype values to regular types
-	if summary.Valid {
-		vuln.Summary = summary.String
-	}
-	if details.Valid {
-		vuln.Details = details.String
-	}
-	if severity.Valid {
-		vuln.Severity = severity.String
-	}
-	if ecosystem.Valid {
-		vuln.Ecosystem = ecosystem.String
-	}
-	if packageName.Valid {
-		vuln.PackageName = packageName.String
-	}
-	if dataHash.Valid {
-		vuln.DataHash = dataHash.String
-	}
-	if publishedAt.Valid {
-		vuln.PublishedAt = publishedAt.Time
-	}
-	if modifiedAt.Valid {
-		vuln.ModifiedAt = modifiedAt.Time
-	}
-	if createdAt.Valid {
-		vuln.CreatedAt = createdAt.Time
-	}
-	if updatedAt.Valid {
-		vuln.UpdatedAt = updatedAt.Time
-	}
-
-	// Convert array fields
-	if affectedVersions.Valid {
-		vuln.AffectedVersions = affectedVersions.Elements
-	}
-	if fixedVersions.Valid {
-		vuln.FixedVersions = fixedVersions.Elements
-	}
-	if aliasesArray.Valid {
-		vuln.Aliases = aliasesArray.Elements
-	}
-	if sourceArray.Valid {
-		vuln.Source = sourceArray.Elements
-	}
-
-	// Unmarshal JSON fields
-	if refsJSON.Valid && refsJSON.String != "" {
-		if err := json.Unmarshal([]byte(refsJSON.String), &vuln.References); err != nil {
-			log.Error().Err(err).Msg("failed to unmarshal references")
-		}
-	}
-	if rawJSON.Valid && rawJSON.String != "" {
-		if err := json.Unmarshal([]byte(rawJSON.String), &vuln.RawData); err != nil {
-			log.Error().Err(err).Msg("failed to unmarshal raw data")
-		}
-=======
 	// Convert from database model to types model
 	vuln := m.convertDBVulnToType(dbVuln)
 	return vuln, nil
@@ -586,7 +446,6 @@
 	}
 	if dbVuln.UpdatedAt.Valid {
 		vuln.UpdatedAt = dbVuln.UpdatedAt.Time
->>>>>>> fbdc374e
 	}
 
 	// Unmarshal JSON fields
