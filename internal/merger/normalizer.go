--- conflicted
+++ resolved
@@ -26,36 +26,19 @@
 
 // NormalizeOSV converts OSV vulnerability to standard format
 func (n *Normalizer) NormalizeOSV(osv *types.OSVVulnerability) (*types.Vulnerability, error) {
-<<<<<<< HEAD
-	// Generate custom ID
-	customID, err := utils.GenerateCustomVulnID()
-	if err != nil {
-		return nil, fmt.Errorf(errCustomIDGeneration, err)
-	}
-
-	// Create aliases list including the original OSV ID
-=======
 	// Generate deterministic custom ID based on OSV ID
 	customID := utils.GenerateDeterministicVulnID(osv.ID)
 
 	// Create aliases list with original source IDs only (NOT including our custom VULN ID)
->>>>>>> fbdc374e
 	aliases := make([]string, 0, len(osv.Aliases)+1)
 	aliases = append(aliases, osv.ID) // Add original OSV ID as first alias
 	aliases = append(aliases, osv.Aliases...)
 
 	vuln := &types.Vulnerability{
-<<<<<<< HEAD
-		ID:               customID, // Use custom ID instead of osv.ID
-		Summary:          osv.Summary,
-		Details:          osv.Details,
-		Aliases:          aliases, // Include original ID in aliases
-=======
 		ID:               customID, // Use custom VULN ID as primary key
 		Summary:          osv.Summary,
 		Details:          osv.Details,
 		Aliases:          aliases, // Contains only original source IDs (OSV-xxx, CVE-xxx, etc.)
->>>>>>> fbdc374e
 		References:       make(map[string]interface{}),
 		Source:           []string{"osv"},
 		AffectedVersions: []string{},
@@ -135,20 +118,10 @@
 
 // NormalizeGitLab converts GitLab vulnerability to standard format
 func (n *Normalizer) NormalizeGitLab(gitlab *types.GitLabVulnerability) (*types.Vulnerability, error) {
-<<<<<<< HEAD
-	// Generate custom ID
-	customID, err := utils.GenerateCustomVulnID()
-	if err != nil {
-		return nil, fmt.Errorf(errCustomIDGeneration, err)
-	}
-
-	// Create aliases list including the original GitLab ID
-=======
 	// Generate deterministic custom ID based on GitLab identifier
 	customID := utils.GenerateDeterministicVulnID(gitlab.Identifier)
 
 	// Create aliases list with original source IDs only (NOT including our custom VULN ID)
->>>>>>> fbdc374e
 	aliases := []string{gitlab.Identifier} // Add original GitLab ID as first alias
 
 	// Add CVE to aliases if present
@@ -157,17 +130,10 @@
 	}
 
 	vuln := &types.Vulnerability{
-<<<<<<< HEAD
-		ID:               customID, // Use custom ID instead of gitlab.Identifier
-		Summary:          gitlab.Title,
-		Details:          gitlab.Description,
-		Aliases:          aliases, // Include original ID in aliases
-=======
 		ID:               customID, // Use custom VULN ID as primary key
 		Summary:          gitlab.Title,
 		Details:          gitlab.Description,
 		Aliases:          aliases, // Contains only original source IDs (GitLab ID, CVE-xxx, etc.)
->>>>>>> fbdc374e
 		References:       make(map[string]interface{}),
 		Source:           []string{"gitlab"},
 		AffectedVersions: gitlab.AffectedVersions.ToStringSlice(),
@@ -221,20 +187,6 @@
 
 // NormalizeCVE converts CVE vulnerability to standard format
 func (n *Normalizer) NormalizeCVE(cve *types.CVEVulnerability) (*types.Vulnerability, error) {
-<<<<<<< HEAD
-	// Generate custom ID
-	customID, err := utils.GenerateCustomVulnID()
-	if err != nil {
-		return nil, fmt.Errorf(errCustomIDGeneration, err)
-	}
-
-	// Create aliases list including the original CVE ID
-	aliases := []string{cve.CVEMetadata.CVEID} // Add original CVE ID as first alias
-
-	vuln := &types.Vulnerability{
-		ID:               customID, // Use custom ID instead of cve.CVEMetadata.CVEID
-		Aliases:          aliases,  // Include original ID in aliases
-=======
 	// Generate deterministic custom ID based on CVE ID
 	customID := utils.GenerateDeterministicVulnID(cve.CVEMetadata.CVEID)
 
@@ -244,7 +196,6 @@
 	vuln := &types.Vulnerability{
 		ID:               customID, // Use custom VULN ID as primary key
 		Aliases:          aliases,  // Contains only original source IDs (CVE-xxx, etc.)
->>>>>>> fbdc374e
 		References:       make(map[string]interface{}),
 		Source:           []string{"cve"},
 		AffectedVersions: []string{},
